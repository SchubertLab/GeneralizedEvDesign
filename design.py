from __future__ import division, print_function
import multiprocessing as mp
import csv
import utilities

import logging
import os
import time
from collections import defaultdict
from random import sample as random_sample

import click
import Fred2
import numpy as np
import pandas as pd
from Fred2.Core import (Allele, Peptide, Protein,
                        generate_peptides_from_proteins)
from Fred2.Core.Peptide import Peptide
from Fred2.EpitopePrediction import (EpitopePredictionResult,
                                     EpitopePredictorFactory)
<<<<<<< HEAD
#from Fred2.EpitopeSelection import OptiTope, PopCover
=======
from Fred2.EpitopeSelection import OptiTope #, PopCover
>>>>>>> 724894ff
from Fred2.IO import FileReader

from mosaic_vaccine_ilp import (DataContainer, EvaluationResult,
                                MosaicVaccineILP)
from team_orienteering_ilp import TeamOrienteeringIlp


LOGGER = None


@click.group()
@click.option('--verbose', '-v', is_flag=True, help='Print debug messages on the console')
@click.option('--log-file', '-l', type=click.Path(), help='Where to store the logs')
def main(verbose, log_file):
    global LOGGER
    LOGGER = utilities.init_logging(verbose, log_file, log_append=False)


@main.command()
@click.argument('input-proteins', type=click.Path())
@click.argument('input-alleles', type=click.Path())
@click.argument('input-epitopes', type=click.Path())
@click.argument('input-overlaps', type=click.Path())
@click.argument('output-vaccine', type=click.Path())
@click.option('--top-proteins', help='Only consider the top epitopes by protein coverage', type=float)
@click.option('--top-immunogen', help='Only consider the top epitopes by immunogenicity', type=float)
@click.option('--top-alleles', help='Only consider the top epitopes by allele coverage', type=float)
@click.option('--cocktail', '-c', default=1, help='How many strains to include in the vaccine cocktail')
@click.option('--max-aminoacids', '-a', default=[0], multiple=True, help='Maximum length of the vaccine in aminoacids')
@click.option('--max-epitopes', '-e', default=[10], multiple=True, help='Maximum length of the vaccine in epitopes')
@click.option('--min-alleles', default=0.0, help='Vaccine must cover at least this many alleles')
@click.option('--min-proteins', default=0.0, help='Vaccine must cover at least this many proteins')
@click.option('--min-avg-prot-conservation', default=0.0, help='On average, epitopes in the vaccine must cover at least this many proteins')
@click.option('--min-avg-alle-conservation', default=0.0, help='On average, epitopes in the vaccine must cover at least this many alleles')
@click.option('--greedy-subtour', '-g', is_flag=True, help='Insert MTZ subtour elimination at the beginning')
@click.option('--min-overlap', '-o', default=0, help='Minimum epitope overlap')
def mosaic(max_epitopes, max_aminoacids, output_vaccine, **kwargs):
    # get model instance
    solver, data = utilities.get_mosaic_solver_instance(LOGGER, **kwargs)
    solver.build_model()

    # preserve user sorting
    # initializing a larger problem with the optimal (and still feasible) solution of a smaller one
    # usually makes it much faster to solve. however, too small problems could be infeasible, in which
    # case it usually takes a very long time to prove them so
    for ep in map(int, max_epitopes):
        for am in map(int, max_aminoacids):
            LOGGER.info('Solving with at most %d epitopes and most %d aminoacids', ep, am)
            solver.update_max_vertices(ep)
            solver.update_max_edge_cost(am)

            try:
                result = solver.solve()
            except RuntimeError:
                LOGGER.info('Problem was found infeasible with %d epitopes and %d aminoacids', ep, am)
                continue

            # print info and save
            fname = output_vaccine.format(a=am, e=ep)
            LOGGER.info('Saving result to %s', fname)
            total_ig = 0.0
            with open(fname, 'w') as f:
                writer = csv.writer(f)
                writer.writerow(('cocktail', 'index', 'epitope'))
                for i, mosaic in enumerate(result):
                    LOGGER.info('Mosaic #%d', i + 1)
                    for j, (_, vertex) in enumerate(mosaic[:-1]):
                        writer.writerow((i, j, data['epitope_data'][vertex - 1]['epitope']))
                        total_ig += data['epitope_data'][vertex - 1]['immunogen']
                        LOGGER.info(
                            '    %s - IG: %.2f',
                            data['epitope_data'][vertex - 1]['epitope'],
                            data['epitope_data'][vertex - 1]['immunogen']
                        )
                LOGGER.info('Total immunogenicity: %.3f', total_ig)


@main.command()
@click.argument('input-proteins', type=click.Path())
@click.argument('input-alleles', type=click.Path())
@click.argument('input-epitopes', type=click.Path())
@click.argument('input-cleavages', type=click.Path())
@click.argument('output-vaccine', type=click.Path())
@click.option('--cocktail', '-c', default=1, help='How many strains to include in the vaccine cocktail')
@click.option('--max-aminoacids', '-a', default=0, help='Maximum length of the vaccine in aminoacids')
@click.option('--max-epitopes', '-e', default=10, help='Maximum length of the vaccine in epitopes')
@click.option('--min-alleles', default=0.0, help='Vaccine must cover at least this many alleles')
@click.option('--min-proteins', default=0.0, help='Vaccine must cover at least this many proteins')
@click.option('--min-avg-prot-conservation', default=0.0, help='On average, epitopes in the vaccine must cover at least this many proteins')
@click.option('--min-avg-alle-conservation', default=0.0, help='On average, epitopes in the vaccine must cover at least this many alleles')
@click.option('--greedy-subtour', '-g', is_flag=True, help='Insert MTZ subtour elimination at the beginning')
def string_of_beads(input_proteins, input_alleles, input_epitopes, input_cleavages, output_vaccine,
                    cocktail, greedy_subtour, max_aminoacids, max_epitopes, min_alleles, min_proteins,
                    min_avg_prot_conservation, min_avg_alle_conservation):
    program_start_time = time.time()

    # load proteins
    LOGGER.info('Reading sequences...')
    proteins = FileReader.read_fasta(input_proteins, in_type=Protein)
    LOGGER.info('%d proteins read', len(proteins))

    # load alleles
    alleles = [Allele(a) for a in utilities.get_alleles_and_thresholds(input_alleles).index]
    LOGGER.info('Loaded %d alleles', len(alleles))

    # load epitopes
    epitopes = utilities.load_epitopes(input_epitopes)
    LOGGER.info('Loaded %d epitopes', len(epitopes))

    # read cleavage scores
    cleavage_epitopes = set()
    with open(input_cleavages) as f:
        cleavages = {}
        for row in csv.DictReader(f):
            cleavages[(row['from'], row['to'])] = float(row['score'])
            cleavage_epitopes.add(row['from'])
            cleavage_epitopes.add(row['to'])
    LOGGER.info('Loaded %d cleavage scores', len(cleavages))

    # compute edge cost
    edge_cost, vertices, vertices_rewards = [], [], []
    vertex_to_epitope = [''] + list(cleavage_epitopes)
    for ep_from in vertex_to_epitope:
        vertices.append(ep_from)
        vertices_rewards.append(0 if ep_from == '' else epitopes[ep_from]['immunogen'])
        edge_cost.append([
            cleavages[(ep_from, ep_to)] if ep_from != '' and ep_to != '' else 0.0
            for ep_to in vertex_to_epitope
        ])
    LOGGER.info('Kept %d epitopes with available clevages', len(vertices) - 1)

    type_coverage, min_type_coverage, min_avg_type_conservation = utilities.compute_coverage_matrix([
        epitopes[e] for e in vertex_to_epitope[1:]
    ], min_alleles, min_proteins, min_avg_prot_conservation, min_avg_alle_conservation, len(proteins), len(alleles))

    # find optimal design
    solver_build_time = time.time()
    solver = TeamOrienteeringIlp(
        num_teams=cocktail, vertex_reward=vertices_rewards, edge_cost=edge_cost,
        type_coverage=type_coverage, min_type_coverage=min_type_coverage,
        min_avg_type_conservation=min_avg_type_conservation, max_edge_cost=max_aminoacids,
        max_vertices=max_epitopes, lazy_subtour_elimination=not greedy_subtour
    )
    solver.build_model()
    solver_start_time = time.time()
    result = solver.solve()
    solver_end_time = time.time()

    # print info and save
    with open(output_vaccine, 'w') as f:
        writer = csv.writer(f)
        writer.writerow(('cocktail', 'index', 'epitope'))
        for i, mosaic in enumerate(result):
            LOGGER.info('Mosaic #%d', i + 1)
            for j, (_, vertex) in enumerate(mosaic[:-1]):
                epitope = epitopes[vertex_to_epitope[vertex]]
                writer.writerow((i, j, epitope['epitope']))
                LOGGER.info('    %s - IG: %.2f', epitope['epitope'], epitope['immunogen'])

    LOGGER.info('==== Stopwatch')
    LOGGER.info('          Total time : %.2f s', solver_end_time - program_start_time)
    LOGGER.info('      Pre-processing : %.2f s', solver_build_time - program_start_time)
    LOGGER.info(' Model creation time : %.2f s', solver_start_time - solver_build_time)
    LOGGER.info('        Solving time : %.2f s', solver_end_time - solver_start_time)


@main.command()
@click.argument('input-peptides', type=click.Path())
@click.argument('input-affinities', type=click.Path())
@click.argument('input-alleles', type=click.Path())
@click.argument('output-vaccine', type=click.Path())
@click.option('--epitopes', '-e', default=10, help='Number of epitopes to include in the vaccine')
@click.option('--min-alleles', default=0.0, help='Vaccine must cover at least this many alleles')
@click.option('--min-proteins', default=0.0, help='Vaccine must cover at least this many proteins')
def optitope(input_affinities, input_peptides, input_alleles, output_vaccine, epitopes, min_alleles, min_proteins):
    with open(input_peptides) as f:
        reader = csv.DictReader(f)
        peptides = {
            # we don't really need the actual protein sequence, just fill it with the id to make it unique
            Peptide(r['peptide']): set(Protein(gid, gene_id=gid) for gid in r['proteins'].split(';'))
            for r in reader
        }
    LOGGER.info('Loaded %d peptides', len(peptides))

    allele_data = utilities.get_alleles_and_thresholds(input_alleles).to_dict('index')
    thresholds = {allele.replace('HLA-', ''): data['threshold'] for allele, data in allele_data.iteritems()}
    LOGGER.info('Loaded %d alleles', len(thresholds))

    affinities = utilities.affinities_from_csv(input_affinities, allele_data, peptide_coverage=peptides)
    LOGGER.info('Loaded %d affinities', len(affinities))

    LOGGER.info("Creating vaccine...")
    model = OptiTope(affinities, thresholds, k=epitopes, solver='gurobi')
    if min_alleles > 0:
        model.activate_allele_coverage_const(min_alleles)
        LOGGER.info('Vaccine will cover at least %f alleles', min_alleles)
    if min_proteins > 0:
        model.activate_antigen_coverage_const(min_proteins)
        LOGGER.info('Vaccine will cover at least %f proteins', min_proteins)
    vaccine = model.solve()

    LOGGER.info('Vaccine summary:')
    with open(output_vaccine, 'w') as f:
        writer = csv.writer(f)
        writer.writerow(('cocktail', 'index', 'epitope'))
        total_ig = 0.0
        for i, epitope in enumerate(vaccine):
            writer.writerow((0, i, epitope))
            epitope_immunog = sum(model.instance.p[a] * model.instance.i[epitope, a]
                                  for a in model.instance.A)
            total_ig += epitope_immunog
            LOGGER.info('    %s - %.2f', epitope, epitope_immunog)
        LOGGER.info('Total immunogenicity: %.2f', total_ig)


@main.command()
@click.argument('input-peptides', type=click.Path())
@click.argument('input-affinities', type=click.Path())
@click.argument('input-alleles', type=click.Path())
@click.argument('output-vaccine', type=click.Path())
@click.option('--epitopes', '-e', default=10, help='Number of epitopes to include in the vaccine')
@click.option('--processes', '-p', default=-1, help='Number of processes to use for parallel computation')
def popcover(input_peptides, input_affinities, input_alleles, output_vaccine, processes, epitopes):
    with open(input_peptides) as f:
        reader = csv.DictReader(f)
        peptides = {Peptide(r['peptide']): set(r['proteins'].split(';')) for r in reader}
    LOGGER.info('Loaded %d peptides', len(peptides))

    allele_data = utilities.get_alleles_and_thresholds(input_alleles).to_dict('index')
    thresholds = {allele.replace('HLA-', ''): data['threshold'] for allele, data in allele_data.iteritems()}
    LOGGER.info('Loaded %d alleles', len(thresholds))

    affinities = utilities.affinities_from_csv(input_affinities, allele_data, peptides)
    LOGGER.info('Loaded %d affinities', len(affinities))

    LOGGER.info("Creating vaccine...")
    model = PopCover(affinities, thresholds, k=epitopes,
                     processes=processes if processes > 0 else (mp.cpu_count() + processes))
    vaccine = model.solve()

    with open(output_vaccine, 'w') as f:
        writer = csv.writer(f)
        writer.writerow(('cocktail', 'index', 'epitope'))
        for i, epitope in enumerate(vaccine):
            writer.writerow((0, i, epitope))
            LOGGER.info('    %s', epitope)


if __name__ == '__main__':
    main()<|MERGE_RESOLUTION|>--- conflicted
+++ resolved
@@ -18,11 +18,7 @@
 from Fred2.Core.Peptide import Peptide
 from Fred2.EpitopePrediction import (EpitopePredictionResult,
                                      EpitopePredictorFactory)
-<<<<<<< HEAD
-#from Fred2.EpitopeSelection import OptiTope, PopCover
-=======
 from Fred2.EpitopeSelection import OptiTope #, PopCover
->>>>>>> 724894ff
 from Fred2.IO import FileReader
 
 from mosaic_vaccine_ilp import (DataContainer, EvaluationResult,
